from __future__ import print_function
from __future__ import division

from io import BytesIO, TextIOWrapper
import sys

from .sbt import Leaf, SBT, GraphFactory
from . import signature


def load_sbt_index(filename, print_version_warning=True):
    "Load and return an SBT index."
    return SBT.load(filename, leaf_loader=SigLeaf.load,
                    print_version_warning=print_version_warning)


def create_sbt_index(bloom_filter_size=1e5, n_children=2):
    "Create an empty SBT index."
    factory = GraphFactory(1, bloom_filter_size, 4)
    tree = SBT(factory, d=n_children)
    return tree


def search_sbt_index(tree, query, threshold):
    """\
    Search an SBT index `tree` with signature `query` for matches above
    `threshold`.

    Usage:

        for match_sig, similarity in search_sbt_index(tree, query, threshold):
           ...
    """
    for leaf in tree.find(search_minhashes, query, threshold):
        similarity = query.similarity(leaf.data)
        yield leaf.data, similarity


class SigLeaf(Leaf):
    def __str__(self):
        return '**Leaf:{name} -> {metadata}'.format(
                name=self.name, metadata=self.metadata)

    def save(self, path):
        # this is here only for triggering the property load
        # before we reopen the file (and overwrite the previous
        # content...)
        self.data

        buf = BytesIO()
        with TextIOWrapper(buf) as out:
            signature.save_signatures([self.data], out)
            out.flush()
            return self.storage.save(path, buf.getvalue())

    def update(self, parent):
        for v in self.data.minhash.get_mins():
            parent.data.count(v)
        min_n_below = parent.metadata.get('min_n_below', sys.maxsize)
        min_n_below = min(len(self.data.minhash.get_mins()),
                          min_n_below)

        if min_n_below == 0:
            min_n_below = 1

        parent.metadata['min_n_below'] = min_n_below

    @property
    def data(self):
        if self._data is None:
            buf = BytesIO(self.storage.load(self._path))
            self._data = signature.load_one_signature(buf)
        return self._data

    @data.setter
    def data(self, new_data):
        self._data = new_data


### Search functionality.

def _max_jaccard_underneath_internal_node(node, query):
    """\
    calculate the maximum possibility similarity score below
    this node, based on the number of matches in 'hashes' at this node,
    divided by the smallest minhash size below this node.

    This should yield be an upper bound on the Jaccard similarity
    for any signature below this point.
    """

    query_bf = _get_bf(node, query)

    if len(query.minhash) == 0:
        return 0.0

    # get the size of the smallest collection of hashes below this point
    min_n_below = node.metadata.get('min_n_below', -1)

    if min_n_below == -1:
        raise Exception('cannot do similarity search on this SBT; need to rebuild.')

    # count the maximum number of hash matches beneath this node
    matches = query_bf.containment(node.data) * len(query.minhash)

    # max of numerator divided by min of denominator => max Jaccard
    max_score = matches / min_n_below

    return max_score


def search_minhashes(node, query, threshold, results=None, downsample=True):
    """\
    Default tree search function, searching for best Jaccard similarity.
    """
    score = 0

    if isinstance(node, SigLeaf):
        try:
            score = node.data.minhash.similarity(query.minhash)
        except Exception as e:
            if 'mismatch in max_hash' in str(e) and downsample:
                xx = query.minhash.downsample_max_hash(node.data.minhash)
                yy = node.data.minhash.downsample_max_hash(query.minhash)

                score = yy.similarity(xx)
            else:
                raise

    else:  # Node minhash comparison
        score = _max_jaccard_underneath_internal_node(node, query)

    if results is not None:
        results[node.name] = score

    if score >= threshold:
        return 1

    return 0


class SearchMinHashesFindBest(object):
    def __init__(self, downsample=True):
        self.best_match = 0.
        self.downsample = downsample

    def search(self, node, query, threshold, results=None):
        score = 0

        if isinstance(node, SigLeaf):
            try:
                score = node.data.minhash.similarity(query.minhash)
            except Exception as e:
                if 'mismatch in max_hash' in str(e) and self.downsample:
                    xx = query.minhash.downsample_max_hash(node.data.minhash)
                    yy = node.data.minhash.downsample_max_hash(query.minhash)

                    score = yy.similarity(xx)
                else:
                    raise
        else:  # internal object, not leaf.
            score = _max_jaccard_underneath_internal_node(node, query)

        if results is not None:
            results[node.name] = score

        if score >= threshold:
            # have we done better than this elsewhere? if yes, truncate.
            if score > self.best_match:
                # update best if it's a leaf node...
                if isinstance(node, SigLeaf):
                    self.best_match = score
                return 1

        return 0


def search_minhashes_containment(node, query, threshold,
                                 results=None, downsample=True):
    if isinstance(node, SigLeaf):
        try:
            matches = node.data.minhash.count_common(query.minhash)
        except Exception as e:
            if 'mismatch in max_hash' in str(e) and downsample:
                xx = query.minhash.downsample_max_hash(node.data.minhash)
                yy = node.data.minhash.downsample_max_hash(query.minhash)

                matches = yy.count_common(xx)
            else:
                raise

    else:  # Node or Leaf, Nodegraph by minhash comparison
        bf = _get_bf(node, query)
        matches = bf.containment(node.data) * len(query.minhash)

    if results is not None:
        results[node.name] = float(matches) / len(query.minhash)

    if len(query.minhash) and float(matches) / len(query.minhash) >= threshold:
        return 1
    return 0


def _get_bf(node, query):
    try:
        query_bf = query.bf
    except AttributeError:
        query_bf = node._factory()
        for v in query.minhash.get_mins():
            query_bf.count(v)
        query.bf = query_bf

    return query_bf


class GatherMinHashesFindBestIgnoreMaxHash(object):
    def __init__(self, initial_best_match=0.0):
        self.best_match = initial_best_match

    def search(self, node, query, threshold, results=None):
        score = 0
<<<<<<< HEAD

=======
>>>>>>> ca7b79bc
        if not len(query.minhash):
            return 0

        if isinstance(node, SigLeaf):
            max_scaled = max(node.data.minhash.scaled, query.minhash.scaled)
<<<<<<< HEAD

            mh1 = node.data.minhash.downsample_scaled(max_scaled)
            mh2 = query.minhash.downsample_scaled(max_scaled)
=======

            mh1 = node.data.minhash
            if mh1.scaled != max_scaled:
                mh1 = node.data.minhash.downsample_scaled(max_scaled)

            mh2 = query.minhash
            if mh2.scaled != max_scaled:
                mh2 = query.minhash.downsample_scaled(max_scaled)

>>>>>>> ca7b79bc
            matches = mh1.count_common(mh2)
            score = float(matches) / len(query.minhash)
        else:  # Nodegraph by minhash comparison
<<<<<<< HEAD
            bf = _get_bf(node, query)
            score = bf.containment(node.data)
=======
            mins = query.minhash.get_mins()
            get = node.data.get
            matches = sum(1 for value in mins if get(value))

        score = float(matches) / len(query.minhash)
>>>>>>> ca7b79bc

        # store results if we have passed in an appropriate dictionary
        if results is not None:
            results[node.name] = score

        if score >= threshold:
            # have we done better than this? if no, truncate searches below.
            if score >= self.best_match:
                # update best if it's a leaf node...
                if isinstance(node, SigLeaf):
                    self.best_match = score
                return 1

        return 0<|MERGE_RESOLUTION|>--- conflicted
+++ resolved
@@ -219,20 +219,11 @@
 
     def search(self, node, query, threshold, results=None):
         score = 0
-<<<<<<< HEAD
-
-=======
->>>>>>> ca7b79bc
         if not len(query.minhash):
             return 0
 
         if isinstance(node, SigLeaf):
             max_scaled = max(node.data.minhash.scaled, query.minhash.scaled)
-<<<<<<< HEAD
-
-            mh1 = node.data.minhash.downsample_scaled(max_scaled)
-            mh2 = query.minhash.downsample_scaled(max_scaled)
-=======
 
             mh1 = node.data.minhash
             if mh1.scaled != max_scaled:
@@ -242,20 +233,11 @@
             if mh2.scaled != max_scaled:
                 mh2 = query.minhash.downsample_scaled(max_scaled)
 
->>>>>>> ca7b79bc
             matches = mh1.count_common(mh2)
             score = float(matches) / len(query.minhash)
         else:  # Nodegraph by minhash comparison
-<<<<<<< HEAD
             bf = _get_bf(node, query)
             score = bf.containment(node.data)
-=======
-            mins = query.minhash.get_mins()
-            get = node.data.get
-            matches = sum(1 for value in mins if get(value))
-
-        score = float(matches) / len(query.minhash)
->>>>>>> ca7b79bc
 
         # store results if we have passed in an appropriate dictionary
         if results is not None:
