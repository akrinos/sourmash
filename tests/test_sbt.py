--- conflicted
+++ resolved
@@ -343,12 +343,7 @@
 
 
 def test_sbt_ipfsstorage():
-<<<<<<< HEAD
-    pytest.importorskip('ipfsapi')
-    import ipfsapi
-=======
     ipfsapi = pytest.importorskip('ipfsapi')
->>>>>>> 56c40a9f
 
     factory = GraphFactory(31, 1e5, 4)
     with utils.TempDirectory() as location:
@@ -370,12 +365,7 @@
             with IPFSStorage() as storage:
                 tree.save(os.path.join(location, 'tree'), storage=storage)
         except ipfsapi.exceptions.ConnectionError:
-<<<<<<< HEAD
-            # ipfs not installed/functioning probably
-            return
-=======
             pytest.xfail("ipfs not installed/functioning probably")
->>>>>>> 56c40a9f
 
         with IPFSStorage() as storage:
             tree = SBT.load(os.path.join(location, 'tree'),
