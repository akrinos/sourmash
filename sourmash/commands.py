--- conflicted
+++ resolved
@@ -849,10 +849,6 @@
         ksize = tree_mh.ksize
 
     E = MinHash(ksize=ksize, n=args.num_hashes, is_protein=is_protein, dayhoff=dayhoff, hp=hp)
-<<<<<<< HEAD
-    streamsig = sig.SourmashSignature(E, filename='stdin', name=args.name)
-=======
->>>>>>> ed5be328
 
     notify('Computing signature for k={}, {} from stdin', ksize, moltype)
 
